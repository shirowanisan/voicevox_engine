[
  {
<<<<<<< HEAD
    "version": "COEIROINK-1.7.0+VOICEVOX-0.14.0",
    "descriptions": [
      "VOICEVOXのバージョンを0.14.0にアップデート"
    ],
    "contributors": []
  },
  {
    "version": "COEIROINK-1.6.0+VOICEVOX-0.12.3",
    "descriptions": [
      "音声ライブラリダウンロード機能の実装",
      "キャラクター追加・削除時のエラーを修正"
    ],
    "contributors": []
  },
  {
    "version": "COEIROINK-1.5.0+VOICEVOX-0.12.3",
    "descriptions": [
      "VOICEVOXのバージョンを0.12.3にアップデート",
      "アクセントを変えても疑問符を判断するように修正"
    ],
    "contributors": []
  },
  {
    "version": "COEIROINK-1.4.0+VOICEVOX-0.10.4",
    "descriptions": [
      "MANA（いっしょうけんめい）の音声ライブラリを追加",
      "おふとんP（ナレーション）の音声ライブラリを追加"
    ],
    "contributors": []
  },
  {
    "version": "COEIROINK-1.3.1+VOICEVOX-0.10.4",
    "descriptions": [
      "無音で再生したときにエラーになる不具合を修正"
    ],
    "contributors": []
  },
  {
    "version": "COEIROINK-1.3.0+VOICEVOX-0.10.4",
    "descriptions": [
      "各キャラで先頭と末尾の無音区間が異なる不具合を修正",
      "音高と抑揚の調節機能追加",
      "内部的に疑問符を判断する機能の追加"
    ],
    "contributors": []
  },
  {
    "version": "COEIROINK-1.2.0+VOICEVOX-0.10.4",
    "descriptions": [
      "つくよみちゃん（れいせい）の音声ライブラリをアップデート",
      "つくよみちゃん（おしとやか）の音声ライブラリをアップデート",
      "つくよみちゃん（げんき）の音声ライブラリをアップデート",
      "おふとんPの音声ライブラリをアップデート",
      "ディアちゃんの音声ライブラリをアップデート",
      "アルマちゃんの音声ライブラリをアップデート"
    ],
    "contributors": []
  },
  {
    "version": "COEIROINK-1.1.0+VOICEVOX-0.10.4",
    "descriptions": [
      "つくよみちゃん（れいせい）の音声ライブラリをアップデート",
      "MANAの音声ライブラリをアップデート",
      "MYCOEIROINK追加機能を実装"
    ],
    "contributors": []
  },
  {
    "version": "COEIROINK-1.0.1+VOICEVOX-0.10.4",
    "descriptions": [
      "PCのユーザー名が日本語名だと起動しない不具合を修正"
    ],
    "contributors": []
  },
  {
    "version": "COEIROINK-1.0.0+VOICEVOX-0.10.4",
    "descriptions": [
      "高音質化（サンプリング周波数 24Hz → 44.1Hz）",
      "話速調節機能追加",
      "つくよみちゃんスタイル（れいせい・おしとやか・げんき）変更機能追加",
      "ディアちゃんの音声ライブラリを追加",
      "アルマちゃんの音声ライブラリを追加"
    ],
    "contributors": []
  },
  {
    "version": "COEIROINK-0.2.0+VOICEVOX-0.7.5",
    "descriptions": ["おふとんPの音声ライブラリを追加"],
    "contributors": []
  },
  {
    "version": "COEIROINK-0.1.0+VOICEVOX-0.7.5",
    "descriptions": ["MANAの音声ライブラリを追加"],
    "contributors": []
  },
  {
    "version": "COEIROINK-0.0.2+VOICEVOX-0.7.5",
    "descriptions": ["初期状態に音声ライブラリを含むように変更"],
    "contributors": []
  },
  {
    "version": "COEIROINK-0.0.1+VOICEVOX-0.7.5",
    "descriptions": ["初回リリース"],
    "contributors": []
=======
    "version": "0.14.3",
    "descriptions": [
      "キャラクター「†聖騎士 紅桜†」「雀松朱司」「麒ヶ島宗麟」を追加",
      "同時書き込みで辞書が破損する問題を修正"
    ],
    "contributors": ["Hiroshiba"]
  },
  {
    "version": "0.14.2",
    "descriptions": ["DirectML版の生成が遅い問題を修正"],
    "contributors": []
  },
  {
    "version": "0.14.1",
    "descriptions": ["AquesTalkライクな記法で生成した音声のバグを修正"],
    "contributors": []
  },
  {
    "version": "0.14.0",
    "descriptions": [
      "コアをRust言語に移行",
      "セキュリティアップデート",
      "スタイルごとに異なる立ち絵の提供を可能に",
      "VVPPファイルの提供",
      "設定GUIの提供",
      "プリセットの保存",
      "モーフィングAPIの仕様変更",
      "DirectML利用時に適したGPUを自動選択",
      "開発環境の向上",
      "バグ修正"
    ],
    "contributors": [
      "aoirint",
      "Appletigerv",
      "haru3me",
      "Hiroshiba",
      "ksk001100",
      "masinc",
      "misogihagi",
      "My-MC",
      "nebocco",
      "PickledChair",
      "qryxip",
      "qwerty2501",
      "sabonerune",
      "sarisia",
      "Segu-g",
      "sevenc-nanashi",
      "shigobu",
      "smly",
      "takana-v",
      "ts-klassen",
      "whiteball",
      "y-chan"
    ]
>>>>>>> 6f2354be
  }
]<|MERGE_RESOLUTION|>--- conflicted
+++ resolved
@@ -1,9 +1,9 @@
 [
   {
-<<<<<<< HEAD
     "version": "COEIROINK-1.7.0+VOICEVOX-0.14.0",
     "descriptions": [
-      "VOICEVOXのバージョンを0.14.0にアップデート"
+      "VOICEVOXのバージョンを0.14.0にアップデート",
+      "音高と抑揚の音声劣化軽減"
     ],
     "contributors": []
   },
@@ -105,62 +105,5 @@
     "version": "COEIROINK-0.0.1+VOICEVOX-0.7.5",
     "descriptions": ["初回リリース"],
     "contributors": []
-=======
-    "version": "0.14.3",
-    "descriptions": [
-      "キャラクター「†聖騎士 紅桜†」「雀松朱司」「麒ヶ島宗麟」を追加",
-      "同時書き込みで辞書が破損する問題を修正"
-    ],
-    "contributors": ["Hiroshiba"]
-  },
-  {
-    "version": "0.14.2",
-    "descriptions": ["DirectML版の生成が遅い問題を修正"],
-    "contributors": []
-  },
-  {
-    "version": "0.14.1",
-    "descriptions": ["AquesTalkライクな記法で生成した音声のバグを修正"],
-    "contributors": []
-  },
-  {
-    "version": "0.14.0",
-    "descriptions": [
-      "コアをRust言語に移行",
-      "セキュリティアップデート",
-      "スタイルごとに異なる立ち絵の提供を可能に",
-      "VVPPファイルの提供",
-      "設定GUIの提供",
-      "プリセットの保存",
-      "モーフィングAPIの仕様変更",
-      "DirectML利用時に適したGPUを自動選択",
-      "開発環境の向上",
-      "バグ修正"
-    ],
-    "contributors": [
-      "aoirint",
-      "Appletigerv",
-      "haru3me",
-      "Hiroshiba",
-      "ksk001100",
-      "masinc",
-      "misogihagi",
-      "My-MC",
-      "nebocco",
-      "PickledChair",
-      "qryxip",
-      "qwerty2501",
-      "sabonerune",
-      "sarisia",
-      "Segu-g",
-      "sevenc-nanashi",
-      "shigobu",
-      "smly",
-      "takana-v",
-      "ts-klassen",
-      "whiteball",
-      "y-chan"
-    ]
->>>>>>> 6f2354be
   }
 ]