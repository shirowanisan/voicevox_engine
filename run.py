--- conflicted
+++ resolved
@@ -36,13 +36,10 @@
 from voicevox_engine.model import (
     AccentPhrase,
     AudioQuery,
-<<<<<<< HEAD
     DownloadableModel,
     DownloadInfo,
-=======
     DownloadableLibrary,
     MorphableTargetInfo,
->>>>>>> 6f2354be
     ParseKanaBadRequest,
     ParseKanaError,
     Speaker,
