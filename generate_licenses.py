--- conflicted
+++ resolved
@@ -76,7 +76,7 @@
         licenses.append(
             License(
                 name="VOICEVOX",
-                version="0.14.0-modified-by-shirowanisan",
+                version="0.14.5-modified-by-shirowanisan",
                 license="LGPL license",
                 text=res.read().decode(),
             )
@@ -89,7 +89,7 @@
         licenses.append(
             License(
                 name="VOICEVOX ENGINE",
-                version="0.14.0-modified-by-shirowanisan",
+                version="0.14.3-modified-by-shirowanisan",
                 license="LGPL license",
                 text=res.read().decode(),
             )
@@ -122,31 +122,17 @@
     #     )
 
     # onnxruntime
-<<<<<<< HEAD
     # with urllib.request.urlopen(
     #     "https://raw.githubusercontent.com/microsoft/onnxruntime/master/LICENSE"
     # ) as res:
     #     licenses.append(
     #         License(
     #             name="ONNX Runtime",
-    #             version="1.11.1",
+    #             version="1.13.1",
     #             license="MIT license",
     #             text=res.read().decode(),
     #         )
     #     )
-=======
-    with urllib.request.urlopen(
-        "https://raw.githubusercontent.com/microsoft/onnxruntime/master/LICENSE"
-    ) as res:
-        licenses.append(
-            License(
-                name="ONNX Runtime",
-                version="1.13.1",
-                license="MIT license",
-                text=res.read().decode(),
-            )
-        )
->>>>>>> 6f2354be
 
     # Python
     python_version = "3.9.12"
@@ -223,7 +209,26 @@
                     "https://bitbucket.org/pypa/distlib/raw/7d93712134b28401407da27382f2b6236c87623a/LICENSE.txt"  # noqa: B950
                 ) as res:
                     license.text = res.read().decode()
-<<<<<<< HEAD
+            elif license.name.lower() == "jsonschema":
+                with urllib.request.urlopen(
+                    "https://raw.githubusercontent.com/python-jsonschema/jsonschema/dbc398245a583cb2366795dc529ae042d10c1577/COPYING"
+                ) as res:
+                    license.text = res.read().decode()
+            elif license.name.lower() == "lockfile":
+                with urllib.request.urlopen(
+                    "https://opendev.org/openstack/pylockfile/raw/tag/0.12.2/LICENSE"
+                ) as res:
+                    license.text = res.read().decode()
+            elif license.name.lower() == "platformdirs":
+                with urllib.request.urlopen(
+                    "https://raw.githubusercontent.com/platformdirs/platformdirs/aa671aaa97913c7b948567f4d9c77d4f98bfa134/LICENSE"
+                ) as res:
+                    license.text = res.read().decode()
+            elif license.name.lower() == "webencodings":
+                with urllib.request.urlopen(
+                    "https://raw.githubusercontent.com/gsnedders/python-webencodings/fa2cb5d75ab41e63ace691bc0825d3432ba7d694/LICENSE"
+                ) as res:
+                    license.text = res.read().decode()
             elif license.name.lower() == "espnet":
                 with urllib.request.urlopen(
                         "https://raw.githubusercontent.com/espnet/espnet/master/LICENSE"
@@ -239,28 +244,6 @@
                     license.text = '\n'.join(f.readlines())
             elif license.name.lower() == "coeirocore":
                 continue
-=======
-            elif license.name.lower() == "jsonschema":
-                with urllib.request.urlopen(
-                    "https://raw.githubusercontent.com/python-jsonschema/jsonschema/dbc398245a583cb2366795dc529ae042d10c1577/COPYING"
-                ) as res:
-                    license.text = res.read().decode()
-            elif license.name.lower() == "lockfile":
-                with urllib.request.urlopen(
-                    "https://opendev.org/openstack/pylockfile/raw/tag/0.12.2/LICENSE"
-                ) as res:
-                    license.text = res.read().decode()
-            elif license.name.lower() == "platformdirs":
-                with urllib.request.urlopen(
-                    "https://raw.githubusercontent.com/platformdirs/platformdirs/aa671aaa97913c7b948567f4d9c77d4f98bfa134/LICENSE"
-                ) as res:
-                    license.text = res.read().decode()
-            elif license.name.lower() == "webencodings":
-                with urllib.request.urlopen(
-                    "https://raw.githubusercontent.com/gsnedders/python-webencodings/fa2cb5d75ab41e63ace691bc0825d3432ba7d694/LICENSE"
-                ) as res:
-                    license.text = res.read().decode()
->>>>>>> 6f2354be
             else:
                 # ライセンスがpypiに無い
                 raise Exception(f"No License info provided for {license.name}")
@@ -332,33 +315,18 @@
     #     )
 
     # cuda
-<<<<<<< HEAD
-    # license text from CUDA 11.6.0
-    # https://developer.nvidia.com/cuda-11-6-0-download-archive?target_os=Windows&target_arch=x86_64&target_version=10&target_type=exe_local # noqa: B950
-    # https://developer.download.nvidia.com/compute/cuda/11.6.0/local_installers/cuda_11.6.0_511.23_windows.exe # noqa: B950
-    # cuda_11.6.0_511.23_windows.exe (cuda_documentation/Doc/EULA.txt)
-    # licenses.append(
-    #     License(
-    #         name="CUDA Toolkit",
-    #         version="11.6.0",
-    #         license=None,
-    #         text=Path("docs/licenses/cuda/EULA.txt").read_text(encoding="utf8"),
-    #     )
-    # )
-=======
     # license text from CUDA 11.6.2
     # https://developer.nvidia.com/cuda-11-6-2-download-archive?target_os=Windows&target_arch=x86_64&target_version=10&target_type=exe_local # noqa: B950
     # https://developer.download.nvidia.com/compute/cuda/11.6.2/local_installers/cuda_11.6.2_511.65_windows.exe # noqa: B950
     # cuda_11.6.2_511.65_windows.exe (cuda_documentation/Doc/EULA.txt)
-    licenses.append(
-        License(
-            name="CUDA Toolkit",
-            version="11.6.2",
-            license=None,
-            text=Path("docs/licenses/cuda/EULA.txt").read_text(encoding="utf8"),
-        )
-    )
->>>>>>> 6f2354be
+    # licenses.append(
+    #     License(
+    #         name="CUDA Toolkit",
+    #         version="11.6.2",
+    #         license=None,
+    #         text=Path("docs/licenses/cuda/EULA.txt").read_text(encoding="utf8"),
+    #     )
+    # )
     # cudnn
     # license text from
     # cuDNN v8.4.1 (May 27th, 2022), for CUDA 11.x, cuDNN Library for Windows
